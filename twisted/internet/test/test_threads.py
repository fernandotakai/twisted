# Copyright (c) Twisted Matrix Laboratories.
# See LICENSE for details.

"""
Tests for implementations of L{IReactorThreads}.
"""

from __future__ import division, absolute_import

__metaclass__ = type

from weakref import ref
import gc, threading

from twisted.python.threadable import isInIOThread
from twisted.internet.test.reactormixins import ReactorBuilder
from twisted.python.threadpool import ThreadPool
from twisted.internet.interfaces import IReactorThreads


class ThreadTestsBuilder(ReactorBuilder):
    """
    Builder for defining tests relating to L{IReactorThreads}.
    """
    requiredInterfaces = (IReactorThreads,)

    def test_getThreadPool(self):
        """
        C{reactor.getThreadPool()} returns an instance of L{ThreadPool} which
        starts when C{reactor.run()} is called and stops before it returns.
        """
        state = []
        reactor = self.buildReactor()

        pool = reactor.getThreadPool()
        self.assertIsInstance(pool, ThreadPool)
        self.assertFalse(
            pool.started, "Pool should not start before reactor.run")

        def f():
            # Record the state for later assertions
            state.append(pool.started)
            state.append(pool.joined)
            reactor.stop()

        reactor.callWhenRunning(f)
        self.runReactor(reactor, 2)

        self.assertTrue(
            state[0], "Pool should start after reactor.run")
        self.assertFalse(
            state[1], "Pool should not be joined before reactor.stop")
        self.assertTrue(
            pool.joined,
            "Pool should be stopped after reactor.run returns")


    def test_suggestThreadPoolSize(self):
        """
        C{reactor.suggestThreadPoolSize()} sets the maximum size of the reactor
        threadpool.
        """
        reactor = self.buildReactor()
        reactor.suggestThreadPoolSize(17)
        pool = reactor.getThreadPool()
        self.assertEqual(pool.max, 17)


    def test_delayedCallFromThread(self):
        """
        A function scheduled with L{IReactorThreads.callFromThread} invoked
        from a delayed call is run immediately in the next reactor iteration.

        When invoked from the reactor thread, previous implementations of
        L{IReactorThreads.callFromThread} would skip the pipe/socket based wake
        up step, assuming the reactor would wake up on its own.  However, this
        resulted in the reactor not noticing a insert into the thread queue at
        the right time (in this case, after the thread queue has been processed
        for that reactor iteration).
        """
        reactor = self.buildReactor()

        def threadCall():
            reactor.stop()

        # Set up the use of callFromThread being tested.
        reactor.callLater(0, reactor.callFromThread, threadCall)

        before = reactor.seconds()
        self.runReactor(reactor, 60)
        after = reactor.seconds()

        # We specified a timeout of 60 seconds.  The timeout code in runReactor
        # probably won't actually work, though.  If the reactor comes out of
        # the event notification API just a little bit early, say after 59.9999
        # seconds instead of after 60 seconds, then the queued thread call will
        # get processed but the timeout delayed call runReactor sets up won't!
        # Then the reactor will stop and runReactor will return without the
        # timeout firing.  As it turns out, select() and poll() are quite
        # likely to return *slightly* earlier than we ask them to, so the
        # timeout will rarely happen, even if callFromThread is broken.  So,
        # instead we'll measure the elapsed time and make sure it's something
        # less than about half of the timeout we specified.  This is heuristic.
        # It assumes that select() won't ever return after 30 seconds when we
        # asked it to timeout after 60 seconds.  And of course like all
        # time-based tests, it's slightly non-deterministic.  If the OS doesn't
        # schedule this process for 30 seconds, then the test might fail even
        # if callFromThread is working.
        self.assertTrue(after - before < 30)


    def test_callFromThread(self):
        """
        A function scheduled with L{IReactorThreads.callFromThread} invoked
        from another thread is run in the reactor thread.
        """
        reactor = self.buildReactor()
        result = []

        def threadCall():
            result.append(threading.currentThread())
            reactor.stop()
        reactor.callLater(0, reactor.callInThread,
                          reactor.callFromThread, threadCall)
        self.runReactor(reactor, 5)

        self.assertEqual(result, [threading.currentThread()])


    def test_stopThreadPool(self):
        """
        When the reactor stops, L{ReactorBase._stopThreadPool} drops the
        reactor's direct reference to its internal threadpool and removes
        the associated startup and shutdown triggers.

        This is the case of the thread pool being created before the reactor
        is run.
        """
        reactor = self.buildReactor()
        threadpool = ref(reactor.getThreadPool())
        reactor.callWhenRunning(reactor.stop)
        self.runReactor(reactor)
        gc.collect()
        self.assertIsNone(threadpool())


    def test_stopThreadPoolWhenStartedAfterReactorRan(self):
        """
        We must handle the case of shutting down the thread pool when it was
        started after the reactor was run in a special way.

        Some implementation background: The thread pool is started with
        callWhenRunning, which only returns a system trigger ID when it is
        invoked before the reactor is started.

        This is the case of the thread pool being created after the reactor
        is started.
        """
        reactor = self.buildReactor()
        threadPoolRefs = []
        def acquireThreadPool():
            threadPoolRefs.append(ref(reactor.getThreadPool()))
            reactor.stop()
        reactor.callWhenRunning(acquireThreadPool)
        self.runReactor(reactor)
        gc.collect()
        self.assertIsNone(threadPoolRefs[0]())


    def test_cleanUpThreadPoolEvenBeforeReactorIsRun(self):
        """
        When the reactor has its shutdown event fired before it is run, the
        thread pool is completely destroyed.

        For what it's worth, the reason we support this behavior at all is
        because Trial does this.

        This is the case of the thread pool being created without the reactor
        being started at al.
        """
        reactor = self.buildReactor()
        threadPoolRef = ref(reactor.getThreadPool())
        reactor.fireSystemEvent("shutdown")
<<<<<<< HEAD

        if reactor.__class__.__name__ == "AsyncioSelectorReactor":
            self.assertIs(reactor.threadpool, None)
        else:
            gc.collect()
            self.assertIs(threadPoolRef(), None)
=======
        gc.collect()
        self.assertIsNone(threadPoolRef())
>>>>>>> 36d1cd4f


    def test_isInIOThread(self):
        """
        The reactor registers itself as the I/O thread when it runs so that
        L{twisted.python.threadable.isInIOThread} returns C{True} if it is
        called in the thread the reactor is running in.
        """
        results = []
        reactor = self.buildReactor()
        def check():
            results.append(isInIOThread())
            reactor.stop()
        reactor.callWhenRunning(check)
        self.runReactor(reactor)
        self.assertEqual([True], results)


    def test_isNotInIOThread(self):
        """
        The reactor registers itself as the I/O thread when it runs so that
        L{twisted.python.threadable.isInIOThread} returns C{False} if it is
        called in a different thread than the reactor is running in.
        """
        results = []
        reactor = self.buildReactor()
        def check():
            results.append(isInIOThread())
            reactor.callFromThread(reactor.stop)
        reactor.callInThread(check)
        self.runReactor(reactor)
        self.assertEqual([False], results)


globals().update(ThreadTestsBuilder.makeTestCaseClasses())<|MERGE_RESOLUTION|>--- conflicted
+++ resolved
@@ -181,17 +181,12 @@
         reactor = self.buildReactor()
         threadPoolRef = ref(reactor.getThreadPool())
         reactor.fireSystemEvent("shutdown")
-<<<<<<< HEAD
 
         if reactor.__class__.__name__ == "AsyncioSelectorReactor":
             self.assertIs(reactor.threadpool, None)
         else:
             gc.collect()
-            self.assertIs(threadPoolRef(), None)
-=======
-        gc.collect()
-        self.assertIsNone(threadPoolRef())
->>>>>>> 36d1cd4f
+            self.assertIsNone(threadPoolRef())
 
 
     def test_isInIOThread(self):
