--- conflicted
+++ resolved
@@ -67,34 +67,8 @@
 import warnings
 import decimal
 from functools import reduce
-<<<<<<< HEAD
-
-=======
->>>>>>> 1aac4c14
 import copy
 import datetime
-<<<<<<< HEAD
-=======
-
-try:
-    from types import (ClassType as _OldStyleClass,
-                       InstanceType as _OldStyleInstance)
-except ImportError:
-    # On Python 3 and higher, ClassType and InstanceType
-    # are gone.  Use an empty tuple to pass to isinstance()
-    # tests without throwing an exception.
-    _OldStyleClass = ()
-    _OldStyleInstance = ()
-
-with warnings.catch_warnings():
-    warnings.simplefilter("ignore", category=DeprecationWarning)
-    try:
-        import sets as _sets
-    except ImportError:
-        # sets module is deprecated in Python 2.6, and gone in
-        # Python 3
-        _sets = None
->>>>>>> 1aac4c14
 
 from zope.interface import implementer
 
@@ -111,7 +85,6 @@
 from twisted.python.deprecate import deprecatedModuleAttribute
 from twisted.python.versions import Version
 
-<<<<<<< HEAD
 if not _PY3:
     from types import ClassType, InstanceType
     with warnings.catch_warnings():
@@ -123,8 +96,6 @@
 from types import MethodType, ModuleType, FunctionType
 
 NoneType = type(None)
-=======
->>>>>>> 1aac4c14
 DictTypes = (dict,)
 
 None_atom = b"None"                  # N
@@ -172,11 +143,7 @@
 
     @return: A new instance of C{cls}.
     """
-<<<<<<< HEAD
-    if _PY3 or not isinstance(cls, types.ClassType):
-=======
-    if not isinstance(cls, _OldStyleClass):
->>>>>>> 1aac4c14
+    if _PY3 or not isinstance(cls, ClassType):
         # new-style
         inst = cls.__new__(cls)
 
@@ -198,7 +165,6 @@
         isObject = False
     else:
         isObject = isinstance(classnamep, type)
-<<<<<<< HEAD
 
     if not _PY3:
         if isinstance(classnamep, ClassType) or isObject:
@@ -206,11 +172,6 @@
     else:
         if isObject:
             return qual(classnamep)
-
-=======
-    if isinstance(classnamep, _OldStyleClass) or isObject:
-        return qual(classnamep)
->>>>>>> 1aac4c14
     return classnamep
 
 
@@ -300,11 +261,7 @@
 
     for i in dir(module):
         i_ = getattr(module, i)
-<<<<<<< HEAD
         if type(i_) == compared:
-=======
-        if type(i_) == _OldStyleClass:
->>>>>>> 1aac4c14
             if issubclass(i_, baseClass):
                 setUnjellyableForClass('%s%s' % (prefix, i), i_)
 
@@ -492,16 +449,8 @@
             self.preserved[id(object)] = sexp
         return sexp
 
-<<<<<<< HEAD
     constantTypes = {bytes: 1, unicode: 1, int: 1,
                      float: 1, long: 1}
-=======
-    constantTypes = {str : 1, int : 1,
-                     float : 1 }
-
-    if not _PY3:
-        constantTypes[long] = 1
->>>>>>> 1aac4c14
 
 
     def _checkMutable(self,obj):
@@ -522,7 +471,6 @@
         objType = type(obj)
         if self.taster.isTypeAllowed(qual(objType)):
             # "Immutable" Types
-<<<<<<< HEAD
             if ((objType is bytes) or
                 (objType is int) or
                 (objType is long) or
@@ -533,48 +481,23 @@
                     raise ValueError("Can't jelly methods on Python 3")
 
                 return [b"method",
-=======
-            if ((objType is str) or
-                (objType is int) or
-                (objType is float)):
-                return obj
-            elif not _PY3 and (objType is long):
-                return obj
-            elif objType is types.MethodType:
-                return ["method",
->>>>>>> 1aac4c14
                         obj.im_func.__name__,
                         self.jelly(obj.im_self),
                         self.jelly(obj.im_class)]
 
-<<<<<<< HEAD
             elif objType is unicode:
                 return [b'unicode', obj.encode('UTF-8')]
             elif objType is NoneType:
                 return [b'None']
             elif objType is FunctionType:
-=======
-            elif not _PY3 and objType is unicode:
-                return ['unicode', obj.encode('UTF-8')]
-            elif objType is type(None):
-                return ['None']
-            elif objType is types.FunctionType:
->>>>>>> 1aac4c14
                 name = obj.__name__
                 return [b'function', str(pickle.whichmodule(obj, obj.__name__))
                         + '.' +
                         name]
-<<<<<<< HEAD
             elif objType is ModuleType:
                 return [b'module', obj.__name__]
             elif objType is bool:
                 return [b'boolean', obj and 'true' or 'false']
-=======
-            elif objType is types.ModuleType:
-                return ['module', obj.__name__]
-            elif objType is bool:
-                return ['boolean', obj and 'true' or 'false']
->>>>>>> 1aac4c14
             elif objType is datetime.datetime:
                 if obj.tzinfo:
                     raise NotImplementedError(
@@ -593,13 +516,8 @@
             elif objType is datetime.timedelta:
                 return [b'timedelta', '%s %s %s' % (obj.days, obj.seconds,
                                                    obj.microseconds)]
-<<<<<<< HEAD
             elif issubclass(objType, type) or (not _PY3 and objType is ClassType):
                 return [b'class', qual(obj)]
-=======
-            elif objType is _OldStyleClass or issubclass(objType, type):
-                return ['class', qual(obj)]
->>>>>>> 1aac4c14
             elif objType is decimal.Decimal:
                 return self.jelly_decimal(obj)
             else:
@@ -616,17 +534,10 @@
                     sxp.append(dictionary_atom)
                     for key, val in obj.items():
                         sxp.append([self.jelly(key), self.jelly(val)])
-<<<<<<< HEAD
-                elif objType is set or not _PY3 and objType is _sets.Set:
+                elif objType is set or (not _PY3 and objType is _sets.Set):
                     sxp.extend(self._jellyIterable(set_atom, obj))
                 elif (objType is frozenset or
-                      not _PY3 and objType is _sets.ImmutableSet):
-=======
-                elif objType is set or (_sets and objType is _sets.Set):
-                    sxp.extend(self._jellyIterable(set_atom, obj))
-                elif objType is frozenset or \
-                     (_sets and objType is _sets.ImmutableSet):
->>>>>>> 1aac4c14
+                      (not _PY3 and objType is _sets.ImmutableSet)):
                     sxp.extend(self._jellyIterable(frozenset_atom, obj))
                 else:
                     className = qual(obj.__class__)
@@ -733,11 +644,7 @@
             raise InsecureJelly(jelType)
         regClass = unjellyableRegistry.get(jelType)
         if regClass is not None:
-<<<<<<< HEAD
             if not _PY3 and isinstance(regClass, ClassType):
-=======
-            if isinstance(regClass, _OldStyleClass):
->>>>>>> 1aac4c14
                 inst = _Dummy() # XXX chomp, chomp
                 inst.__class__ = regClass
                 method = inst.unjellyFor
@@ -806,17 +713,11 @@
 
 
     def _unjelly_boolean(self, exp):
-<<<<<<< HEAD
-        assert exp[0] in ('true', 'false')
-        return exp[0] == 'true'
-=======
         if bool:
             assert exp[0] in ('true', 'false')
             return exp[0] == 'true'
         else:
             return Unpersistable("Could not unpersist boolean: %s" % (exp[0],))
-
->>>>>>> 1aac4c14
 
     def _unjelly_datetime(self, exp):
         return datetime.datetime(*map(int, exp[0].split()))
@@ -870,11 +771,7 @@
 
 
     def _unjelly_tuple(self, lst):
-<<<<<<< HEAD
         l = _range(len(lst))
-=======
-        l = list(range(len(lst)))
->>>>>>> 1aac4c14
         finished = 1
         for elem in l:
             if isinstance(self.unjellyInto(l, elem, lst[elem]), NotKnown):
@@ -886,11 +783,7 @@
 
 
     def _unjelly_list(self, lst):
-<<<<<<< HEAD
         l = _range(len(lst))
-=======
-        l = list(range(len(lst)))
->>>>>>> 1aac4c14
         for elem in l:
             self.unjellyInto(l, elem, lst[elem])
         return l
@@ -905,11 +798,7 @@
 
         @param containerType: the type of C{set} to use.
         """
-<<<<<<< HEAD
         l = _range(len(lst))
-=======
-        l = list(range(len(lst)))
->>>>>>> 1aac4c14
         finished = True
         for elem in l:
             data = self.unjellyInto(l, elem, lst[elem])
@@ -963,11 +852,7 @@
             raise InsecureJelly("module %s not allowed" % modName)
         klaus = namedObject(rest[0])
         objType = type(klaus)
-<<<<<<< HEAD
         if objType not in (ClassType, type):
-=======
-        if objType not in (_OldStyleClass, type):
->>>>>>> 1aac4c14
             raise InsecureJelly(
                 "class %r unjellied to something that isn't a class: %r" % (
                     rest[0], klaus))
@@ -1010,11 +895,7 @@
             category=DeprecationWarning, filename="", lineno=0)
 
         clz = self.unjelly(rest[0])
-<<<<<<< HEAD
         if not _PY3 and type(clz) is not types.ClassType:
-=======
-        if type(clz) is not _OldStyleClass:
->>>>>>> 1aac4c14
             raise InsecureJelly("Instance found with non-class class.")
         if hasattr(clz, "__setstate__"):
             inst = _newInstance(clz, {})
